--- conflicted
+++ resolved
@@ -84,11 +84,7 @@
     "@types/serve-handler": "6.1.1",
     "@types/uuid": "8.3.4",
     "@typescript-eslint/eslint-plugin": "5.38.0",
-<<<<<<< HEAD
     "@typescript-eslint/parser": "5.38.0",
-=======
-    "@typescript-eslint/parser": "^5.38.0",
->>>>>>> ba74d6ea
     "eslint": "8.23.1",
     "eslint-config-prettier": "8.5.0",
     "eslint-plugin-unicorn": "43.0.2",
