--- conflicted
+++ resolved
@@ -12,19 +12,11 @@
     "test": "jest --detectOpenHandles",
     "test:watch": "jest --watch --detectOpenHandles",
     "build": "rimraf dist && tsc",
-<<<<<<< HEAD
-    "build-example-storybook": "rimraf examples/lost-pixel-example-barebone/storybook-static && cd examples/lost-pixel-example-barebone && npm install && npm run build-storybook",
-    "build-example-pages": "cd examples/lost-pixel-example-next-js-pages && npm ci && npm run build",
-    "run-example-pages": "cd examples/lost-pixel-example-next-js-pages && npm run start",
-    "run-ladle-example": "cd examples/ladle && npm ci && npm run serve",
-    "test-on-examples": "cd examples && node ../dist/bin.js",
-=======
     "build-example-storybook-v6.4": "rimraf examples/example-storybook-v6.4/storybook-static && cd examples/example-storybook-v6.4 && npm install && npm run build-storybook",
     "build-example-storybook-v6.5-storystore-v7": "rimraf examples/example-storybook-v6.5-storystore-v7/storybook-static && cd examples/example-storybook-v6.5-storystore-v7 && npm install && npm run build-storybook",
     "build-example-next-js-pages": "cd examples/example-next-js-pages && npm ci && npm run build",
     "run-example-next-js-pages": "cd examples/example-next-js-pages && npm run start",
     "test-on-examples": "./test-on-examples.sh",
->>>>>>> e44a810c
     "lint": "xo && tsc --noEmit && eslint '*/**/*.ts'",
     "lint-fix": "tsc --noEmit && eslint '*/**/*.ts' --fix",
     "lint-staged": "lint-staged",
