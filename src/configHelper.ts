import { bundleRequire } from 'bundle-require';

<<<<<<< HEAD
let tsNodeService: Service;

export const setupTsNode = async (): Promise<Service> => {
  if (tsNodeService) {
    return tsNodeService;
  }

  try {
    const tsNode = await import('ts-node');

    tsNodeService = tsNode.register({
      transpileOnly: true,
      compilerOptions: {
        module: 'commonjs',
      },
    });

    return tsNodeService;
  } catch (error: unknown) {
    // @ts-expect-error Error type definition is missing 'code'
    if (['ERR_MODULE_NOT_FOUND', 'MODULE_NOT_FOUND'].includes(error.code)) {
      log.process(
        'error',
        'config',
        `Please install "ts-node" to use a TypeScript configuration file`,
      );
      // @ts-expect-error Error type definition is missing 'message'
      log(error.message);
      process.exit(1);
    }

    throw error;
  }
};

export const loadTSProjectConfigFile = async (
=======
export const loadProjectConfigFile = async (
>>>>>>> 407f041e
  configFilepath: string,
): Promise<unknown> => {
  const { mod } = await bundleRequire<{
    default?: unknown;
    config?: unknown;
  }>({
    filepath: configFilepath,
  });

  return mod?.default ?? mod?.config ?? mod;
};<|MERGE_RESOLUTION|>--- conflicted
+++ resolved
@@ -1,45 +1,6 @@
 import { bundleRequire } from 'bundle-require';
 
-<<<<<<< HEAD
-let tsNodeService: Service;
-
-export const setupTsNode = async (): Promise<Service> => {
-  if (tsNodeService) {
-    return tsNodeService;
-  }
-
-  try {
-    const tsNode = await import('ts-node');
-
-    tsNodeService = tsNode.register({
-      transpileOnly: true,
-      compilerOptions: {
-        module: 'commonjs',
-      },
-    });
-
-    return tsNodeService;
-  } catch (error: unknown) {
-    // @ts-expect-error Error type definition is missing 'code'
-    if (['ERR_MODULE_NOT_FOUND', 'MODULE_NOT_FOUND'].includes(error.code)) {
-      log.process(
-        'error',
-        'config',
-        `Please install "ts-node" to use a TypeScript configuration file`,
-      );
-      // @ts-expect-error Error type definition is missing 'message'
-      log(error.message);
-      process.exit(1);
-    }
-
-    throw error;
-  }
-};
-
-export const loadTSProjectConfigFile = async (
-=======
 export const loadProjectConfigFile = async (
->>>>>>> 407f041e
   configFilepath: string,
 ): Promise<unknown> => {
   const { mod } = await bundleRequire<{
