--- conflicted
+++ resolved
@@ -9,17 +9,8 @@
 
   log.process('info', 'general', 'Collecting files');
 
-  const customCurrent = config.customShots?.currentShotsPath
-    ? getImageList(config.customShots?.currentShotsPath)
-    : [];
-
   const baseline = getImageList(config.imagePathBaseline);
-<<<<<<< HEAD
   const current = getImageList(config.imagePathCurrent);
-=======
-  const current = [...getImageList(config.imagePathCurrent), ...customCurrent];
-  const difference = getImageList(config.imagePathDifference);
->>>>>>> 407f041e
 
   if (baseline.length === 0 && current.length === 0) {
     throw new Error(
@@ -27,7 +18,6 @@
     );
   }
 
-<<<<<<< HEAD
   log.process(
     'info',
     'general',
@@ -42,15 +32,5 @@
   return {
     baseline: baseline ?? [],
     current: current ?? [],
-=======
-  log(`Found ${baseline.length} baseline images`);
-  log(`Found ${current.length} current images`);
-  log(`Found ${difference.length} difference images`);
-
-  const files = {
-    baseline,
-    current,
-    difference,
->>>>>>> 407f041e
   };
 };