--- conflicted
+++ resolved
@@ -6,13 +6,11 @@
 import type { ShotItem } from './types';
 
 export const checkDifferences = async (shotItems: ShotItem[]) => {
-<<<<<<< HEAD
-  log.process('info', 'general', `Comparing ${shotItems.length} screenshots`);
-=======
-  log(
+  log.process(
+    'info',
+    'general',
     `Comparing ${shotItems.length} screenshots using '${config.compareEngine}' as compare engine`,
   );
->>>>>>> 407f041e
 
   const total = shotItems.length;
   let differenceCount = 0;
