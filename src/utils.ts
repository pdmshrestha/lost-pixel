import {
  existsSync,
  mkdirSync,
  readdirSync,
  unlinkSync,
  writeFileSync,
  readFileSync,
} from 'node:fs';
import * as crypto from 'node:crypto';
import type { Buffer } from 'node:buffer';
import { normalize, join } from 'node:path';
import { PostHog } from 'posthog-node';
import { v4 as uuid } from 'uuid';
import { type BrowserType, chromium, firefox, webkit } from 'playwright-core';
import yargs from 'yargs';
import { hideBin } from 'yargs/helpers';
import { config, isPlatformModeConfig } from './config';
import { log } from './log';
import type { ShotItem } from './types';
import { POST_HOG_API_KEY, notSupported } from './constants';

<<<<<<< HEAD
type ParsedYargs = {
  _: ['update', 'meta', 'docker', 'local'];
=======
export type ParsedYargs = {
  _: ['update', 'meta', 'docker', 'local', 'page-sitemap-gen'];
>>>>>>> 2e057abd
  m: 'update';
};

type CliMode = 'update' | 'page-sitemap-gen';

type FilenameWithPath = {
  name: string;
  path: string;
};

type FilenameWithAllPaths = {
  name: string;
  path: string;
  pathCurrent?: string;
};

type Files = {
  baseline: FilenameWithPath[];
  current: FilenameWithPath[];
  difference: FilenameWithPath[];
};

export type Changes = {
  difference: FilenameWithAllPaths[];
  deletion: FilenameWithAllPaths[];
  addition: FilenameWithAllPaths[];
};

export const isUpdateMode = (): boolean => {
  // @ts-expect-error TBD
  const args = yargs(hideBin(process.argv)).parse() as ParsedYargs;

  return (
    args._.includes('update') ||
    args.m === 'update' ||
    (process.env.LOST_PIXEL_MODE as CliMode) === 'update'
  );
};

export const isSitemapPageGenMode = (): boolean => {
  // @ts-expect-error TBD
  const args = yargs(hideBin(process.argv)).parse() as ParsedYargs;

  return (
    args._.includes('page-sitemap-gen') ||
    (process.env.LOST_PIXEL_MODE as CliMode) === 'page-sitemap-gen'
  );
};

export const isDockerMode = (): boolean => {
  // @ts-expect-error TBD
  const args = yargs(hideBin(process.argv)).parse() as ParsedYargs;

  return args._.includes('docker') || process.env.LOST_PIXEL_DOCKER === 'true';
};

export const isLocalDebugMode = (): boolean => {
  // @ts-expect-error TBD
  const args = yargs(hideBin(process.argv)).parse() as ParsedYargs;

  return args._.includes('local') || process.env.LOST_PIXEL_LOCAL === 'true';
};

export const shallGenerateMeta = (): boolean => {
  // @ts-expect-error TBD
  const args = yargs(hideBin(process.argv)).parse() as ParsedYargs;

  return (
    args._.includes('meta') || process.env.LOST_PIXEL_GENERATE_META === 'true'
  );
};

export const getChanges = (files: Files): Changes => {
  return {
    difference: files.difference
      .map((file) => ({
        ...file,
        pathCurrent: files.current.find(({ name }) => name === file.name)?.path, // Keep track of custom shots path
      }))
      .sort((a, b) => a.name.localeCompare(b.name)),
    deletion: files.baseline
      .filter(
        (file1) => !files.current.some((file2) => file1.name === file2.name),
      )
      .sort((a, b) => a.name.localeCompare(b.name)),
    addition: files.current
      .filter(
        (file1) => !files.baseline.some((file2) => file1.name === file2.name),
      )
      .sort((a, b) => a.name.localeCompare(b.name)),
  };
};

type ExtendFileName = {
  fileName: string;
  extension: 'after' | 'before' | 'difference';
};

export const extendFileName = ({ fileName, extension }: ExtendFileName) => {
  const parts = fileName.split('.').filter((part) => part !== '');
  const extensionIndex = parts.length - 1;

  if (parts.length === 1) {
    return `${extension}.${parts[0]}`;
  }

  if (parts.length === 0) {
    return extension;
  }

  parts[extensionIndex] = `${extension}.${parts[extensionIndex]}`;

  return parts.join('.');
};

export const createShotsFolders = () => {
  const paths = isPlatformModeConfig(config)
    ? [config.imagePathCurrent]
    : [
        config.imagePathBaseline,
        config.imagePathCurrent,
        config.imagePathDifference,
      ];

  for (const path of paths) {
    if (!existsSync(path)) {
      mkdirSync(path, { recursive: true });
    }
  }

  const ignoreFile = normalize(
    join(config.imagePathCurrent, '..', '.gitignore'),
  );

  if (!existsSync(ignoreFile)) {
    writeFileSync(ignoreFile, 'current\ndifference\n');
  }
};

export const sleep = async (ms: number) =>
  new Promise((resolve) => {
    setTimeout(resolve, ms);
  });

export const removeFilesInFolder = (path: string, excludePaths?: string[]) => {
  const files = readdirSync(path);

  const filesPathsIgnoringExclude = files
    .map((file) => join(path, file))
    .filter((filePath) => !excludePaths?.includes(filePath));

  log.process(
    'info',
    'general',
    `Removing ${filesPathsIgnoringExclude.length} files from ${path}`,
  );

  for (const filePath of filesPathsIgnoringExclude) {
    unlinkSync(filePath);
  }
};

const convertBrowser = (browserKey?: string) => {
  switch (browserKey) {
    case 'chromium': {
      return chromium;
    }

    case 'firefox': {
      return firefox;
    }

    case 'webkit': {
      return webkit;
    }

    default: {
      return chromium;
    }
  }
};

export const getBrowser = (): BrowserType => {
  if (Array.isArray(config.browser)) return convertBrowser(config.browser[0]);

  return convertBrowser(config.browser);
};

export const getBrowsers = (): BrowserType[] => {
  if (!Array.isArray(config.browser) || config.browser.length === 0)
    return [getBrowser()];

  const browsers = config.browser.map((key) => convertBrowser(key));

  return [...new Set(browsers)];
};

export const getVersion = (): string | void => {
  try {
    // eslint-disable-next-line @typescript-eslint/no-unsafe-assignment, @typescript-eslint/no-require-imports, @typescript-eslint/no-var-requires
    const packageJson: { version: string } = require('../package.json');

    return packageJson.version;
  } catch {}
};

const fileNameWithoutExtension = (fileName: string): string => {
  return fileName.split('.').slice(0, -1).join('.');
};

export const readDirIntoShotItems = (path: string): ShotItem[] => {
  const files = readdirSync(path);

  return files
    .filter((name) => name.endsWith('.png'))
    .map((fileNameWithExt): ShotItem => {
      const fileName = fileNameWithoutExtension(fileNameWithExt);

      return {
        id: fileName,
        shotName: fileName,
        shotMode: 'custom',
        filePathBaseline: isPlatformModeConfig(config)
          ? notSupported
          : join(config.imagePathBaseline, fileNameWithExt),
        filePathCurrent: join(path, fileNameWithExt),
        filePathDifference: isPlatformModeConfig(config)
          ? notSupported
          : join(config.imagePathDifference, fileNameWithExt),
        url: fileName,
        // TODO: custom shots take thresholds only from config - not possible to source configs from individual story
        threshold: config.threshold,
      };
    });
};

const sendTelemetryData = async (properties: {
  runDuration?: number;
  shotsNumber?: number;
  error?: unknown;
}) => {
  const client = new PostHog(POST_HOG_API_KEY);
  const id: string = uuid();

  try {
    log.process('info', 'general', 'Sending anonymized telemetry data.');

    const version = getVersion() as string;
    const modes = [];

    if (config.storybookShots) modes.push('storybook');

    if (config.ladleShots) modes.push('ladle');

    if (config.pageShots) modes.push('pages');

    if (config.customShots) modes.push('custom');

    if (properties.error) {
      client.capture({
        distinctId: id,
        event: 'lost-pixel-error',
        properties: { ...properties },
      });
    } else {
      client.capture({
        distinctId: id,
        event: 'lost-pixel-run',
        properties: { ...properties, version, modes },
      });
    }

    await client.shutdownAsync();
  } catch (error: unknown) {
    log.process('error', 'general', 'Error when sending telemetry data', error);
  }
};

export const parseHrtimeToSeconds = (hrtime: [number, number]) => {
  const seconds = (hrtime[0] + hrtime[1] / 1e9).toFixed(3);

  return seconds;
};

export const exitProcess = async (properties: {
  runDuration?: number;
  shotsNumber?: number;
  error?: unknown;
  exitCode?: 0 | 1;
}) => {
  if (process.env.LOST_PIXEL_DISABLE_TELEMETRY === '1') {
    process.exit(properties.exitCode ?? 1);
  } else {
    await sendTelemetryData(properties).finally(() => {
      process.exit(properties.exitCode ?? 1);
    });
  }
};

const hashBuffer = (buffer: Buffer): string => {
  const hashSum = crypto.createHash('sha256');

  hashSum.update(buffer);

  return hashSum.digest('hex');
};

export const hashFile = (filePath: string): string => {
  const file = readFileSync(filePath);

  return hashBuffer(file);
};

export const featureNotSupported = (feature: string) => {
  log.process(
    'error',
    'general',
    `${feature} is not supported in this configuration mode`,
  );

  process.exit(1);
};<|MERGE_RESOLUTION|>--- conflicted
+++ resolved
@@ -19,13 +19,8 @@
 import type { ShotItem } from './types';
 import { POST_HOG_API_KEY, notSupported } from './constants';
 
-<<<<<<< HEAD
 type ParsedYargs = {
-  _: ['update', 'meta', 'docker', 'local'];
-=======
-export type ParsedYargs = {
   _: ['update', 'meta', 'docker', 'local', 'page-sitemap-gen'];
->>>>>>> 2e057abd
   m: 'update';
 };
 
